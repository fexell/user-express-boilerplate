import mongoose from 'mongoose'

import { NODE_ENV } from '../configs/Environment.config.js'

import CustomErrorHelper from './Error.helper.js'
import TimeHelper from './Time.helper.js'
import ResponseHelper from './Response.helper.js'

/**
 * @constant CookieNames Cookie Names
 * @type {Object}
 * @property {String} REFRESH_TOKEN Refresh Token Cookie Name
 * @property {String} ACCESS_TOKEN Access Token Cookie Name
 * @property {String} USER_ID User Id Cookie Name
 */
const CookieNames                           = {
  USER_ID                                   : 'userId',
  ACCESS_TOKEN                              : 'accessToken',
  REFRESH_TOKEN                             : 'refreshToken',
  REFRESH_TOKEN_ID                          : 'refreshTokenId',
  DEVICE_ID                                 : 'deviceId',
}

/**
 * @class CookieHelper
 * @classdesc Contains all methods related to cookies
 * 
 * @method CookieHelper.CookieOptions "Normal" cookie options
 * @method CookieHelper.SignedHttpOnlyCookieOptions "Signed http only cookie" options
 * @method CookieHelper.SetCookie Set "a normal cookie" method
 * @method CookieHelper.SetSignedHttpOnlyCookie Set "a signed http only cookie" method
 * @method CookieHelper.SetUserIdCookie Set User Id Cookie method
 * @method CookieHelper.GetUserIdCookie Get User Id Cookie method
 * @method CookieHelper.SetAccessTokenCookie Set Access Token Cookie method
 * @method CookieHelper.GetAccessTokenCookie Get Access Token Cookie method
 * @method CookieHelper.SetRefreshTokenIdCookie Set Refresh Token Id Cookie method
 * @method CookieHelper.GetRefreshTokenIdCookie Get Refresh Token Id Cookie method
 * @method CookieHelper.ClearCookie Clear Cookie method
 */
class CookieHelper {

  /**
   * @method CookieHelper.CookieOptions
   * @description The options for a "normal" cookie, accessible from the client
   * @param {Number} maxAge Max age of the cookie
   * @returns {Object} The non-HTTPOnly cookie options
   */
  static CookieOptions( maxAge ) {
    return {
      secure                              : NODE_ENV === 'production',
      sameSite                            : 'Strict',
      maxAge                              : maxAge || TimeHelper.OneDay,
      signed                              : true,
    }
  }

  /**
   * @method CookieHelper.SignedHttpOnlyCookieOptions
   * @description The options for a "signed http only cookie", inaccessible from the client
   * @param {Number} maxAge Max age of the cookie
   * @returns {Object} The HTTPOnly cookie options
   */
  static SignedHttpOnlyCookieOptions( maxAge ) {
    return {
      secure                              : NODE_ENV === 'production',
      sameSite                            : 'Strict',
      httpOnly                            : true,
      maxAge                              : maxAge || TimeHelper.OneDay,
      signed                              : true,
      path                                : '/',
    }
  }

  /**
   * Set Cookies
   * 
   * @method CookieHelper.SetCookie
   * @description Set a "normal" (non-HTTPOnly) cookie
   * @param {Response} res 
   * @param {String} name 
   * @param {String} value 
   * @param {Number} maxAge 
   * @returns {Object}
   */
  static SetCookie( res, name, value, maxAge ) {
    try {
      return res.cookie( name, value, this.CookieOptions( maxAge ) )
    } catch ( error ) {
      return ResponseHelper.CatchError( res, error )
    }
  }

  /**
   * @method CookieHelper.SetSignedHttpOnlyCookie
   * @description Set a "signed http only" cookie
   * @param {Response} res 
   * @param {String} name 
   * @param {String} value 
   * @param {Number} maxAge 
   * @returns {Object}
   */
  static SetSignedHttpOnlyCookie( res, name, value, maxAge ) {
    try {
      return res.cookie( name, value, this.SignedHttpOnlyCookieOptions( maxAge ) )
    } catch ( error ) {
      return ResponseHelper.CatchError( res, error )
    }
  }

  /**
   * User Id Cookies
   * 
   * @method CookieHelper.SetUserIdCookie
   * @description Set User Id Cookie, accessible from the client
   * @param {Response} res 
   * @param {Mongoose.ObjectId} userId 
   * @returns {Object}
   */
  static SetUserIdCookie( res, userId ) {
    try {
      return this.SetCookie( res, CookieNames.USER_ID, userId, TimeHelper.OneMonth )
    } catch ( error ) {
      return ResponseHelper.CatchError( res, error )
    }
  }

  /**
   * @method CookieHelper.GetUserIdCookie
   * @description Get User Id Cookie
   * @param {Request} req 
   * @param {Response} res 
   * @returns {Mongoose.ObjectId} The user id
   */
  static GetUserIdCookie( req, res ) {
    try {
      if( req.cookies.userId && !mongoose.isValidObjectId(req.cookies.userId) )
        throw new CustomErrorHelper( req.t( 'user.id.invalid' ) )

      return req.signedCookies.userId || null
    } catch ( error ) {
      return ResponseHelper.CatchError( res, error )
    }
  }

  /**
   * Access Token Cookies
   * 
   * @method CookieHelper.SetAccessTokenCookie
   * @description Set Access Token Cookie
   * @param {Response} res 
   * @param {String} accessToken 
   * @returns 
   */
  static SetAccessTokenCookie( res, accessToken ) {
    try {
<<<<<<< HEAD
      return this.SetSignedHttpOnlyCookie( res, CookieNames.ACCESS_TOKEN, accessToken, TimeHelper.FiveSeconds )
=======
      return this.SetSignedHttpOnlyCookie( res, CookieNames.ACCESS_TOKEN, accessToken, TimeHelper.FifteenMinutes )
>>>>>>> f808b481
    } catch ( error ) {
      return ResponseHelper.CatchError( res, error )
    }
  }

  /**
   * @method CookieHelper.GetAccessTokenCookie
   * @description Get Access Token from the signed cookie
   * @param {Request} req 
   * @param {Response} res 
   * @returns {String} The Access Token
   */
  static GetAccessTokenCookie( req, res ) {
    try {
      return req.signedCookies.accessToken || null
    } catch ( error ) {
      return ResponseHelper.CatchError( res, error )
    }
  }

  /**
   * Refresh Token Cookies
   * 
   * @method CookieHelper.SetRefreshTokenIdCookie
   * @description Set Refresh Token Id Cookie
   * @param {Response} res 
   * @param {Mongoose.ObjectId} refreshTokenId 
   * @returns 
   */
  static SetRefreshTokenCookie( res, refreshToken ) {
    try {
      return this.SetSignedHttpOnlyCookie( res, CookieNames.REFRESH_TOKEN, refreshToken, TimeHelper.OneMonth )
    } catch ( error ) {
      return ResponseHelper.CatchError( res, error )
    }
  }

  /**
   * @method CookieHelper.GetRefreshTokenCookie
   * @description Get Refresh Token from the signed cookie
   * @param {Request} req 
   * @param {Response} res 
   * @returns {String} The Refresh Token
   */
  static GetRefreshTokenCookie( req, res ) {
    try {
      return req.signedCookies.refreshToken || null
    } catch ( error ) {
      return ResponseHelper.CatchError( res, error )
    }
  }

  /**
   * @method CookieHelper.SetRefreshTokenIdCookie
   * @description Set Refresh Token Id Cookie
   * @param {Response} res 
   * @param {Mongoose.ObjectId} refreshTokenId 
   * @returns 
   */
  static SetRefreshTokenIdCookie( res, refreshTokenId ) {
    try {
      return this.SetSignedHttpOnlyCookie( res, CookieNames.REFRESH_TOKEN_ID, refreshTokenId, TimeHelper.OneMonth )
    } catch ( error ) {
      return ResponseHelper.CatchError( res, error )
    }
  }

  /**
   * @method CookieHelper.GetRefreshTokenIdCookie
   * @description Get Refresh Token Id from the signed cookie
   * @param {Request} req 
   * @param {Response} res 
   * @returns {Mongoose.ObjectId} The Refresh Token Id
   */
  static GetRefreshTokenIdCookie( req, res ) {
    try {
      if( req.signedCookies.refreshToken && !mongoose.isValidObjectId( req.signedCookies.refreshToken ) )
        throw new CustomErrorHelper( req.t( 'refreshTokenId.invalid' ) )

      return req.signedCookies.refreshTokenId || null

    } catch ( error ) {
      return ResponseHelper.CatchError( res, error )
    }
  }

  /**
   * @method CookieHelper.SetDeviceIdCookie
   * @description Set Device Id Cookie
   * @param {Response} res 
   * @param {String} deviceId 
   * @returns 
   */
  static SetDeviceIdCookie( res, deviceId ) {
    try {
      return this.SetSignedHttpOnlyCookie( res, CookieNames.DEVICE_ID, deviceId, TimeHelper.OneMonth )
    } catch ( error ) {
      return ResponseHelper.CatchError( res, error )
    }
  }

  /**
   * @method CookieHelper.GetDeviceIdCookie
   * @description Get Device Id from the signed cookie
   * @param {Request} req 
   * @param {Response} res 
   * @returns {String} The Device Id
   */
  static GetDeviceIdCookie( req, res ) {
    try {
      return req.signedCookies.deviceId || null
    } catch ( error ) {
      return ResponseHelper.CatchError( res, error )
    }
  }

  /**
   * @method CookieHelper.ClearCookie
   * @description Clear a cookie
   * @param {Response} res 
   * @param {String} name 
   * @param {Boolean} signed 
   * @returns 
   */
  static ClearCookie( res, name, signed = false ) {
    try {
      const options                         = signed ? this.SignedHttpOnlyCookieOptions() : this.CookieOptions()

      return res.clearCookie( name, options )
    } catch ( error ) {
      return ResponseHelper.CatchError( res, error )
    }
  }

  /**
   * @method CookieHelper.ClearAllCookies
   * @description Clear all cookies
   * @param {Response} res 
   * @returns {void}
   */
  static ClearAllCookies( res ) {
    try {

      this.ClearCookie( res, CookieNames.USER_ID )
      this.ClearCookie( res, CookieNames.ACCESS_TOKEN, true )
      this.ClearCookie( res, CookieNames.REFRESH_TOKEN, true )
      this.ClearCookie( res, CookieNames.REFRESH_TOKEN_ID, true )
      this.ClearCookie( res, CookieNames.DEVICE_ID, true )
      
    } catch ( error ) {
      return ResponseHelper.CatchError( res, error )
    }
  }
}

export {
  CookieHelper as default,
  CookieNames
}<|MERGE_RESOLUTION|>--- conflicted
+++ resolved
@@ -153,11 +153,7 @@
    */
   static SetAccessTokenCookie( res, accessToken ) {
     try {
-<<<<<<< HEAD
-      return this.SetSignedHttpOnlyCookie( res, CookieNames.ACCESS_TOKEN, accessToken, TimeHelper.FiveSeconds )
-=======
       return this.SetSignedHttpOnlyCookie( res, CookieNames.ACCESS_TOKEN, accessToken, TimeHelper.FifteenMinutes )
->>>>>>> f808b481
     } catch ( error ) {
       return ResponseHelper.CatchError( res, error )
     }
