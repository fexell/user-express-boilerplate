--- conflicted
+++ resolved
@@ -25,11 +25,7 @@
  * @property {String} REFRESH_TOKEN - Refresh Token Expiration Time (30 days)
  */
 const ExpirationTime                        = {
-<<<<<<< HEAD
-  ACCESS_TOKEN                              : '5s' || '15m', // 3 minutes
-=======
   ACCESS_TOKEN                              : JWT_ACCESS_TOKEN_EXPIRATION || '15m', // 15 minutes
->>>>>>> f808b481
   REFRESH_TOKEN                             : JWT_REFRESH_TOKEN_EXPIRATION || '30d', // 30 days
 }
 
@@ -89,11 +85,7 @@
       return jwt.sign( payload, { key: PRIVATE_KEY, passphrase: JWT_SECRET }, this.Options( expiresIn, jwtId ) )
 
     } catch ( error ) {
-<<<<<<< HEAD
-      return console.error( error )
-=======
-      throw new CustomErrorHelper( error.message, StatusCodes.INTERNAL_SERVER_ERROR )
->>>>>>> f808b481
+      throw new CustomErrorHelper( error.message, StatusCodes.INTERNAL_SERVER_ERROR )
     }
   }
 
@@ -111,11 +103,7 @@
       return this.Sign( { userId: payload }, ExpirationTime.ACCESS_TOKEN, jwtId )
 
     } catch ( error ) {
-<<<<<<< HEAD
-      return console.error( error )
-=======
-      throw new CustomErrorHelper( error.message, StatusCodes.INTERNAL_SERVER_ERROR )
->>>>>>> f808b481
+      throw new CustomErrorHelper( error.message, StatusCodes.INTERNAL_SERVER_ERROR )
     }
   }
 
@@ -132,11 +120,7 @@
       return this.Sign( { userId: payload }, ExpirationTime.REFRESH_TOKEN )
 
     } catch ( error ) {
-<<<<<<< HEAD
-      return console.error( error )
-=======
-      throw new CustomErrorHelper( error.message, StatusCodes.INTERNAL_SERVER_ERROR )
->>>>>>> f808b481
+      throw new CustomErrorHelper( error.message, StatusCodes.INTERNAL_SERVER_ERROR )
     }
   }
 
@@ -155,11 +139,7 @@
       return await jwt.verify( token, { key: PUBLIC_KEY }, this.Options( expiresIn, jwtId ) )
 
     } catch ( error ) {
-<<<<<<< HEAD
-      return console.error( error )
-=======
-      throw new CustomErrorHelper( error.message, StatusCodes.INTERNAL_SERVER_ERROR )
->>>>>>> f808b481
+      throw new CustomErrorHelper( error.message, StatusCodes.INTERNAL_SERVER_ERROR )
     }
   }
 
@@ -180,11 +160,7 @@
       return await this.VerifyToken( token, ExpirationTime.ACCESS_TOKEN, jwtId )
 
     } catch ( error ) {
-<<<<<<< HEAD
-      return console.error( error )
-=======
-      throw new CustomErrorHelper( error.message, StatusCodes.INTERNAL_SERVER_ERROR )
->>>>>>> f808b481
+      throw new CustomErrorHelper( error.message, StatusCodes.INTERNAL_SERVER_ERROR )
     }
   }
 
@@ -202,11 +178,7 @@
       return req.accessToken || req.session.accessToken || CookieHelper.GetAccessTokenCookie( req, res )
       
     } catch ( error ) {
-<<<<<<< HEAD
-      return console.error( error )
-=======
-      throw new CustomErrorHelper( error.message, StatusCodes.INTERNAL_SERVER_ERROR )
->>>>>>> f808b481
+      throw new CustomErrorHelper( error.message, StatusCodes.INTERNAL_SERVER_ERROR )
     }
   }
 
@@ -238,11 +210,7 @@
       return accessToken
 
     } catch ( error ) {
-<<<<<<< HEAD
-      return console.error( error )
-=======
-      throw new CustomErrorHelper( error.message, StatusCodes.INTERNAL_SERVER_ERROR )
->>>>>>> f808b481
+      throw new CustomErrorHelper( error.message, StatusCodes.INTERNAL_SERVER_ERROR )
     }
   }
 
@@ -261,11 +229,7 @@
       return await this.VerifyToken( token, ExpirationTime.REFRESH_TOKEN )
 
     } catch ( error ) {
-<<<<<<< HEAD
-      throw console.error( error )
-=======
     throw new CustomErrorHelper( error.message, StatusCodes.INTERNAL_SERVER_ERROR )
->>>>>>> f808b481
     }
   }
 
@@ -283,11 +247,7 @@
       return req.refreshToken || req.session.refreshToken || CookieHelper.GetRefreshTokenCookie( req, res )
 
     } catch ( error ) {
-<<<<<<< HEAD
-      return console.error( error )
-=======
-      throw new CustomErrorHelper( error.message, StatusCodes.INTERNAL_SERVER_ERROR )
->>>>>>> f808b481
+      throw new CustomErrorHelper( error.message, StatusCodes.INTERNAL_SERVER_ERROR )
     }
   }
 
@@ -305,11 +265,7 @@
       return req.refreshTokenId || req.session.refreshTokenId || CookieHelper.GetRefreshTokenIdCookie( req, res )
 
     } catch ( error ) {
-<<<<<<< HEAD
-      return console.error( error )
-=======
-      throw new CustomErrorHelper( error.message, StatusCodes.INTERNAL_SERVER_ERROR )
->>>>>>> f808b481
+      throw new CustomErrorHelper( error.message, StatusCodes.INTERNAL_SERVER_ERROR )
     }
   }
 
@@ -376,11 +332,7 @@
       return newRefreshTokenRecord
 
     } catch ( error ) {
-<<<<<<< HEAD
-      return console.error( error )
-=======
-      throw new CustomErrorHelper( error.message, StatusCodes.INTERNAL_SERVER_ERROR )
->>>>>>> f808b481
+      throw new CustomErrorHelper( error.message, StatusCodes.INTERNAL_SERVER_ERROR )
     }
   }
 
@@ -413,11 +365,7 @@
       return refreshTokenRecord
 
     } catch ( error ) {
-<<<<<<< HEAD
-      return console.error( error )
-=======
-      throw new CustomErrorHelper( error.message, StatusCodes.INTERNAL_SERVER_ERROR )
->>>>>>> f808b481
+      throw new CustomErrorHelper( error.message, StatusCodes.INTERNAL_SERVER_ERROR )
     }
   }
 
@@ -449,11 +397,7 @@
       return refreshTokenRecords
 
     } catch ( error ) {
-<<<<<<< HEAD
-      return console.error( error )
-=======
-      throw new CustomErrorHelper( error.message, StatusCodes.INTERNAL_SERVER_ERROR )
->>>>>>> f808b481
+      throw new CustomErrorHelper( error.message, StatusCodes.INTERNAL_SERVER_ERROR )
     }
   }
 
@@ -492,11 +436,7 @@
       for( const tokenRecord of refreshTokens ) {
 
         // Decode the refresh token
-<<<<<<< HEAD
-        const decoded                       = await this.ValidateAndDecodeToken( req, res, tokenRecord.token, 'refresh' )
-=======
         const decoded                       = this.ValidateAndDecodeToken( req, res, tokenRecord.token, 'refresh' )
->>>>>>> f808b481
 
         // If the refresh token is not valid, continue
         if( !decoded )
@@ -510,7 +450,7 @@
           token                             : tokenRecord.token,
           ipAddress                         : tokenRecord.ipAddress,
           reason                            : reason,
-          expiresAt                         : decoded.exp * 1000,
+          expiresAt                         : tokenRecord.expiresAt,
           meta                              : req.useragent,
         })
 
@@ -533,11 +473,7 @@
       }
       
     } catch ( error ) {
-<<<<<<< HEAD
-      return console.error( error )
-=======
-      throw new CustomErrorHelper( error.message, StatusCodes.INTERNAL_SERVER_ERROR )
->>>>>>> f808b481
+      throw new CustomErrorHelper( error.message, StatusCodes.INTERNAL_SERVER_ERROR )
     }
   }
 
@@ -549,22 +485,13 @@
    * @param {String} type 
    * @returns 
    */
-<<<<<<< HEAD
-  static async ValidateAndDecodeToken( req, token, type ) {
-=======
   static ValidateAndDecodeToken( req, res, token, type ) {
->>>>>>> f808b481
     try {
 
       // Depending on the type, validate and decode the token
       const decodedToken                    = type === 'access'
-<<<<<<< HEAD
-        ? await this.VerifyAccessToken( token, req.jwtId || req.session.jwtId )
-        : await this.VerifyRefreshToken( token )
-=======
         ? this.VerifyAccessToken( token, req.session.jwtId || null )
         : this.VerifyRefreshToken( token )
->>>>>>> f808b481
 
       // If the token is not valid, return null
       if( !decodedToken || ( type === 'access' && !decodedToken.userId ) )
