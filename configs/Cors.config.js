import cors from 'cors'

const CorsOptions                           = {
<<<<<<< HEAD
  origin                                    : [ '*', 'http://localhost:3000', 'http://localhost:5173' ],
=======
  origin                                    : [ 'http://localhost:3000', 'http://localhost:5173' ],
>>>>>>> 60a4b00c
  credentials                               : true,
}

const CorsMiddleware                        = cors( CorsOptions )

export {
  CorsMiddleware as default,
}<|MERGE_RESOLUTION|>--- conflicted
+++ resolved
@@ -1,11 +1,7 @@
 import cors from 'cors'
 
 const CorsOptions                           = {
-<<<<<<< HEAD
-  origin                                    : [ '*', 'http://localhost:3000', 'http://localhost:5173' ],
-=======
   origin                                    : [ 'http://localhost:3000', 'http://localhost:5173' ],
->>>>>>> 60a4b00c
   credentials                               : true,
 }
 
